"""
    simdat_crossed(RNG, subj_n, item_n; subj_btwn, item_btwn, both_win)
    simdat_crossed(subj_n, item_n; subj_btwn, item_btwn, both_win)

Return a `DataFrame` with a design specified by the:
* number of subjects (`subj_n`), 
* number of items (`item_n`)
* between-subject factors (`subj_btwn`)
* between-item factors (`item_btwn`)
* within-subject/item factors (`both_win`)

If a factor is both between-subject and between-item, 
put it in both `subj_btwn` and `item_btwn` with the same keys and the same levels.

Factors should be specified as Dicts in the following format:
```julia
Dict(
    :factor1_name => ["F1_level1", "F1_level2"],
    :factor2_name => ["F2_level1", "F2_level2", "F2_level3"]
)
<<<<<<< HEAD

Dict keys can be strings or symbols.
=======
```
>>>>>>> fd4f4aae
"""
function simdat_crossed(subj_n = 1, item_n = 1;
    subj_btwn = nothing, item_btwn = nothing, both_win = nothing,
    subj_prefix = "S", item_prefix = "I")


     simdat_crossed(Random.GLOBAL_RNG, subj_n, item_n;
                    subj_btwn = subj_btwn, 
                    item_btwn = item_btwn, 
                    both_win = both_win)
end

function simdat_crossed(rng::AbstractRNG, subj_n = 1, item_n = 1;
    subj_btwn = nothing, item_btwn = nothing, both_win = nothing)

    # set up subj table
    if isnothing(subj_btwn)
        subj_vals = [nlevels(subj_n, subj_prefix)]
        sb_vars = []
    else
        sc = values(subj_btwn) |> collect
        sc = vcat([nlevels(subj_n)], sc)
        subj_prod = Iterators.product(sc...)
        subj_total_n = length(subj_prod)
        subj_vals = columntable(subj_prod) |> collect
        subj_vals[1] = nlevels(subj_total_n, subj_prefix) # rename subjects
        sb_vars = collect(keys(subj_btwn))
    end

    subj_names = Symbol.(vcat(["subj"], sb_vars))
    subj = NamedTuple{Tuple(subj_names)}(subj_vals)

    # set up item table
    if isnothing(item_btwn)
        item_vals = [nlevels(item_n, item_prefix)]
        ib_vars = []
    else
        ic = values(item_btwn) |> collect
        ic = vcat([nlevels(item_n)], ic)
        item_prod = Iterators.product(ic...)
        item_total_n = length(item_prod)
        item_vals = columntable(item_prod) |> collect
        item_vals[1] = nlevels(item_total_n, item_prefix) # rename items
        ib_vars = collect(keys(item_btwn))
    end

    item_names = Symbol.(vcat(["item"], ib_vars))
    item = NamedTuple{Tuple(item_names)}(item_vals)

    # set up within both table
    both_btwn_vars = Symbol.(intersect(subj_names, item_names))
    subj_df = DataFrame(subj)
    item_df = DataFrame(item)

    for bb in both_btwn_vars 
        subj_levels = unique(subj[bb])
        item_levels = unique(item[bb])
        unique(item[bb])
        d = setdiff(subj_levels, item_levels)
        if length(d) > 0 
            @warn(string(bb)*" has levels "*string(subj_levels)*" for subj and "*string(item_levels)*" for item")
        end
    end
    
    # cross the subject and item tables 
    #design = factorproduct(subj, item) |> DataFrame
    if length(both_btwn_vars) == 0
        design = join(subj_df, item_df, kind = :cross)
    else  
        design = join(subj_df, item_df, on = both_btwn_vars)
    end

    if (!isnothing(both_win))
        wc = values(both_win) |> collect
        win_prod = Iterators.product(wc...)
        win_vals = columntable(win_prod) |> collect
        win_names = collect(keys(both_win))
        win = NamedTuple{Tuple(Symbol.(win_names))}(win_vals)

        # cross the subject and item tables with any within factors 
        #design = factorproduct(subj, item, win) |> DataFrame
        design = join(design, DataFrame(win), kind = :cross)
    end

    # add random numbers as a DV
    design.dv = randn(rng, nrow(design))

    design

end

"""
    power_table(sim, alpha = 0.05)

Returns a `DataFrame` with two columns, `coefname` and `power`, with the proportion of 
simulated p-values less than alpha, for `sim`, the output of `simulate_waldtests`.
"""
function power_table(sim, alpha = 0.05)
    pvals = DataFrame(columntable(sim).p)
    pvals = stack(pvals) 
    pwr = combine(groupby(pvals, :variable), :value => x->mean(x.<alpha))
    rename!(pwr, ["coefname", "power"])
end

"""
    sim_to_df(sim)

Returns a `DataFrame` with 6 columns: `iteration`, `coefname`, `beta`, `se`, `z`, `p`. 
Rows are all the coefficients for each iteration of `sim`, the output of `simulate_waldtests`. 
`iteration` is not guaranteed to be the same across runs of `simulate_waldtests` with the same seed, 
even though the samples will be.
"""
function sim_to_df(sims)
    tab = DataFrame()
    for (i, sim) in enumerate(sims)
        df = DataFrame(sim)
        df[!, :iteration] .= i
        df[!, :var] .= string.(collect(keys(sim)))
        append!(tab, df)
    end
    longtab = stack(tab, 1:(ncol(tab)-2), variable_name = :coefname)
    widetab = unstack(longtab, :var, :value)
    rename!(widetab, ["iteration",  "coefname", "p",  "se",  "z",  "beta" ])
    sort!(widetab, [:iteration])
    select!(widetab, :iteration, :coefname, :beta, :se, :z, :p)
end<|MERGE_RESOLUTION|>--- conflicted
+++ resolved
@@ -3,13 +3,13 @@
     simdat_crossed(subj_n, item_n; subj_btwn, item_btwn, both_win)
 
 Return a `DataFrame` with a design specified by the:
-* number of subjects (`subj_n`), 
+* number of subjects (`subj_n`),
 * number of items (`item_n`)
 * between-subject factors (`subj_btwn`)
 * between-item factors (`item_btwn`)
 * within-subject/item factors (`both_win`)
 
-If a factor is both between-subject and between-item, 
+If a factor is both between-subject and between-item,
 put it in both `subj_btwn` and `item_btwn` with the same keys and the same levels.
 
 Factors should be specified as Dicts in the following format:
@@ -18,12 +18,8 @@
     :factor1_name => ["F1_level1", "F1_level2"],
     :factor2_name => ["F2_level1", "F2_level2", "F2_level3"]
 )
-<<<<<<< HEAD
-
+```
 Dict keys can be strings or symbols.
-=======
-```
->>>>>>> fd4f4aae
 """
 function simdat_crossed(subj_n = 1, item_n = 1;
     subj_btwn = nothing, item_btwn = nothing, both_win = nothing,
@@ -31,13 +27,14 @@
 
 
      simdat_crossed(Random.GLOBAL_RNG, subj_n, item_n;
-                    subj_btwn = subj_btwn, 
-                    item_btwn = item_btwn, 
+                    subj_btwn = subj_btwn,
+                    item_btwn = item_btwn,
                     both_win = both_win)
 end
 
 function simdat_crossed(rng::AbstractRNG, subj_n = 1, item_n = 1;
-    subj_btwn = nothing, item_btwn = nothing, both_win = nothing)
+    subj_btwn = nothing, item_btwn = nothing, both_win = nothing,
+    subj_prefix = "S", item_prefix = "I")
 
     # set up subj table
     if isnothing(subj_btwn)
@@ -78,21 +75,21 @@
     subj_df = DataFrame(subj)
     item_df = DataFrame(item)
 
-    for bb in both_btwn_vars 
+    for bb in both_btwn_vars
         subj_levels = unique(subj[bb])
         item_levels = unique(item[bb])
         unique(item[bb])
         d = setdiff(subj_levels, item_levels)
-        if length(d) > 0 
+        if length(d) > 0
             @warn(string(bb)*" has levels "*string(subj_levels)*" for subj and "*string(item_levels)*" for item")
         end
     end
-    
-    # cross the subject and item tables 
+
+    # cross the subject and item tables
     #design = factorproduct(subj, item) |> DataFrame
     if length(both_btwn_vars) == 0
         design = join(subj_df, item_df, kind = :cross)
-    else  
+    else
         design = join(subj_df, item_df, on = both_btwn_vars)
     end
 
@@ -103,7 +100,7 @@
         win_names = collect(keys(both_win))
         win = NamedTuple{Tuple(Symbol.(win_names))}(win_vals)
 
-        # cross the subject and item tables with any within factors 
+        # cross the subject and item tables with any within factors
         #design = factorproduct(subj, item, win) |> DataFrame
         design = join(design, DataFrame(win), kind = :cross)
     end
@@ -118,12 +115,12 @@
 """
     power_table(sim, alpha = 0.05)
 
-Returns a `DataFrame` with two columns, `coefname` and `power`, with the proportion of 
+Returns a `DataFrame` with two columns, `coefname` and `power`, with the proportion of
 simulated p-values less than alpha, for `sim`, the output of `simulate_waldtests`.
 """
 function power_table(sim, alpha = 0.05)
     pvals = DataFrame(columntable(sim).p)
-    pvals = stack(pvals) 
+    pvals = stack(pvals)
     pwr = combine(groupby(pvals, :variable), :value => x->mean(x.<alpha))
     rename!(pwr, ["coefname", "power"])
 end
@@ -131,9 +128,9 @@
 """
     sim_to_df(sim)
 
-Returns a `DataFrame` with 6 columns: `iteration`, `coefname`, `beta`, `se`, `z`, `p`. 
-Rows are all the coefficients for each iteration of `sim`, the output of `simulate_waldtests`. 
-`iteration` is not guaranteed to be the same across runs of `simulate_waldtests` with the same seed, 
+Returns a `DataFrame` with 6 columns: `iteration`, `coefname`, `beta`, `se`, `z`, `p`.
+Rows are all the coefficients for each iteration of `sim`, the output of `simulate_waldtests`.
+`iteration` is not guaranteed to be the same across runs of `simulate_waldtests` with the same seed,
 even though the samples will be.
 """
 function sim_to_df(sims)
