name = "MixedModelsSim"
uuid = "d5ae56c5-23ca-4a1f-b505-9fc4796fc1fe"
authors = ["Phillip Alday", "Douglas Bates", "Lisa DeBruine", "Reinhold Kliegl"]
<<<<<<< HEAD
version = "0.2.2"
=======
version = "0.2.4"
>>>>>>> 2e610322

[deps]
LinearAlgebra = "37e2e46d-f89d-539d-b4ee-838fcccc9c8e"
MixedModels = "ff71e718-51f3-5ec2-a782-8ffcbfa3c316"
PooledArrays = "2dfb63ee-cc39-5dd5-95bd-886bf059d720"
PrettyTables = "08abe8d2-0d0c-5749-adfa-8a2ac140af0d"
Random = "9a3f8284-a2c9-5f02-9a11-845980a1fd5c"
Statistics = "10745b16-79ce-11e8-11f9-7d13ad32a3b2"
Tables = "bd369af6-aec1-5ad0-b16a-f7cc5008161c"

[compat]
<<<<<<< HEAD
Documenter = "0.23, 0.24, 0.25, 0.26"
MixedModels = "4"
PooledArrays = "0.5, 1.0"
=======
MixedModels = "4"
PooledArrays = "0.5, 1"
>>>>>>> 2e610322
PrettyTables = "0.11, 0.12, 1"
Tables = "1.0"
julia = "1.3"<|MERGE_RESOLUTION|>--- conflicted
+++ resolved
@@ -1,11 +1,7 @@
 name = "MixedModelsSim"
 uuid = "d5ae56c5-23ca-4a1f-b505-9fc4796fc1fe"
 authors = ["Phillip Alday", "Douglas Bates", "Lisa DeBruine", "Reinhold Kliegl"]
-<<<<<<< HEAD
-version = "0.2.2"
-=======
 version = "0.2.4"
->>>>>>> 2e610322
 
 [deps]
 LinearAlgebra = "37e2e46d-f89d-539d-b4ee-838fcccc9c8e"
@@ -17,14 +13,8 @@
 Tables = "bd369af6-aec1-5ad0-b16a-f7cc5008161c"
 
 [compat]
-<<<<<<< HEAD
-Documenter = "0.23, 0.24, 0.25, 0.26"
-MixedModels = "4"
-PooledArrays = "0.5, 1.0"
-=======
 MixedModels = "4"
 PooledArrays = "0.5, 1"
->>>>>>> 2e610322
 PrettyTables = "0.11, 0.12, 1"
 Tables = "1.0"
 julia = "1.3"