name = "MixedModelsSim"
uuid = "d5ae56c5-23ca-4a1f-b505-9fc4796fc1fe"
authors = ["Phillip Alday", "Douglas Bates", "Lisa DeBruine", "Reinhold Kliegl"]
version = "0.2.1"

[deps]
Documenter = "e30172f5-a6a5-5a46-863b-614d45cd2de4"
LinearAlgebra = "37e2e46d-f89d-539d-b4ee-838fcccc9c8e"
MixedModels = "ff71e718-51f3-5ec2-a782-8ffcbfa3c316"
PooledArrays = "2dfb63ee-cc39-5dd5-95bd-886bf059d720"
PrettyTables = "08abe8d2-0d0c-5749-adfa-8a2ac140af0d"
Random = "9a3f8284-a2c9-5f02-9a11-845980a1fd5c"
Statistics = "10745b16-79ce-11e8-11f9-7d13ad32a3b2"
Tables = "bd369af6-aec1-5ad0-b16a-f7cc5008161c"

[compat]
Documenter = "0.23, 0.24, 0.25, 0.26"
MixedModels = "3"
PooledArrays = "0.5, 1.0"
<<<<<<< HEAD
PrettyTables = "0.11, 0.12"
=======
PrettyTables = "0.11, 1.0"
>>>>>>> 6715a2f4
Tables = "1.0"
julia = "1.3"

[extras]
Documenter = "e30172f5-a6a5-5a46-863b-614d45cd2de4"
Test = "8dfed614-e22c-5e08-85e1-65c5234f0b40"

[targets]
test = ["Test", "Documenter"]<|MERGE_RESOLUTION|>--- conflicted
+++ resolved
@@ -17,11 +17,7 @@
 Documenter = "0.23, 0.24, 0.25, 0.26"
 MixedModels = "3"
 PooledArrays = "0.5, 1.0"
-<<<<<<< HEAD
-PrettyTables = "0.11, 0.12"
-=======
-PrettyTables = "0.11, 1.0"
->>>>>>> 6715a2f4
+PrettyTables = "0.11, 0.12, 1.0"
 Tables = "1.0"
 julia = "1.3"
 
